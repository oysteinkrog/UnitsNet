--- conflicted
+++ resolved
@@ -27,7 +27,6 @@
 {
     public class MassFlowTests : MassFlowTestsBase
     {
-<<<<<<< HEAD
         [Test]
         public void MassFlowTimesTimeSpanEqualsMass()
         {
@@ -54,18 +53,15 @@
             Assert.AreEqual(mass, Mass.FromKilograms(80.0));
         }
 
-        protected override double KilogramsPerSecondInOneKilogramPerSecond
-=======
         protected override double GramsPerSecondInOneGramPerSecond
->>>>>>> 0f3d8717
         {
             get { return 1; }
         }
 
         protected override double DecagramsPerSecondInOneGramPerSecond
-        {
+            {
             get { return 1E-1; }
-        }
+            }
 
         protected override double HectogramsPerSecondInOneGramPerSecond
         {
